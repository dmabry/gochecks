--- conflicted
+++ resolved
@@ -3,11 +3,7 @@
 go 1.24.4
 
 require (
-<<<<<<< HEAD
 	github.com/dmabry/gomonitor v0.0.7
-	github.com/gosnmp/gosnmp v1.41.0
-=======
-	github.com/dmabry/gomonitor v0.0.6
 	github.com/gosnmp/gosnmp v1.41.0
 )
 
@@ -16,5 +12,4 @@
 	github.com/stretchr/testify v1.10.0 // indirect
 	golang.org/x/net v0.41.0 // indirect
 	golang.org/x/sys v0.33.0 // indirect
->>>>>>> 9d165b79
 )